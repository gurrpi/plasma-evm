--- conflicted
+++ resolved
@@ -106,7 +106,6 @@
 		lastFinalizedBlock: big.NewInt(0),
 		currentFork:        big.NewInt(0),
 		invalidExits:       make(map[uint64]map[uint64]invalidExits),
-		contractParams:     newRootchainParameters(rootchainContract, backend),
 		quit:               make(chan struct{}),
 		epochPreparedCh:    make(chan *rootchain.RootChainEpochPrepared, MAX_EPOCH_EVENTS),
 		blockFinalizedCh:   make(chan *rootchain.RootChainBlockFinalized),
@@ -299,45 +298,6 @@
 				log.Error("NetworkId error", "err", err)
 			}
 
-<<<<<<< HEAD
-			var btype string
-			var cost *big.Int
-			if !rcm.minerEnv.IsRequest {
-				btype = "NRB"
-				cost = big.NewInt(int64(rcm.state.costNRB))
-			} else if rcm.minerEnv.IsRequest && !rcm.minerEnv.IsUserActivated {
-				btype = "ORB"
-				cost = big.NewInt(int64(rcm.state.costORB))
-			} else if rcm.minerEnv.IsRequest && rcm.minerEnv.IsUserActivated {
-				btype = "URB"
-				cost = big.NewInt(int64(rcm.state.costURB))
-			}
-
-			input, err := rootchainContractABI.Pack(
-				"submit"+btype,
-				blockInfo.Block.Header().Root,
-				blockInfo.Block.Header().TxHash,
-				blockInfo.Block.Header().ReceiptHash,
-			)
-			if err != nil {
-				log.Error("Failed to pack submit"+btype, "err", err)
-			}
-			// TODO (aiden): check costURB parameter later.
-			submitTx := types.NewTransaction(Nonce, rcm.config.RootChainContract, cost, params.SubmitBlockGasLimit, params.SubmitBlockGasPrice, input)
-
-			signedTx, err := w.SignTx(rcm.config.Operator, submitTx, rootchainNetworkId)
-
-			if err != nil {
-				log.Error("Failed to sign submitTx", "err", err)
-			}
-
-			err = rcm.backend.SendTransaction(context.Background(), signedTx)
-			if err != nil {
-				log.Error("Failed to send submitTx", "err", err)
-			} else {
-				// TODO (aiden): check TX is not reverted
-				log.Info(btype+" is submitted", "blockNumber", blockInfo.Block.NumberU64(), "hash", signedTx.Hash().Hex())
-=======
 			funcName := "submitNRB"
 			if rcm.minerEnv.IsRequest {
 				funcName = "submitORB"
@@ -378,7 +338,6 @@
 				log.Error(funcName+" is reverted", "hash", signedTx.Hash().Hex())
 			} else {
 				log.Info("Block is submitted", "funcName", funcName, "blockNumber", blockInfo.Block.NumberU64(), "hash", signedTx.Hash().String())
->>>>>>> ac104df9
 			}
 
 			rcm.state.incNonce()
@@ -442,24 +401,23 @@
 
 			log.Debug("Num Orbs", "epochNumber", e.EpochNumber, "numORBs", numORBs, "e.EndBlockNumber", e.EndBlockNumber, "e.StartBlockNumber", e.StartBlockNumber)
 
+			currentFork := big.NewInt(int64(rcm.state.currentFork))
+			epoch, err := rcm.getEpoch(currentFork, e.EpochNumber)
+			if err != nil {
+				return err
+			}
+
+			// TODO: URE, ORE' should handle requestBlockId in a different way.
+			requestBlockId := big.NewInt(int64(epoch.FirstRequestBlockId))
 			for blockNumber := e.StartBlockNumber; blockNumber.Cmp(e.EndBlockNumber) <= 0; {
-				currentFork, err := rcm.rootchainContract.CurrentFork(baseCallOpt)
+
+				orb, err := rcm.rootchainContract.ORBs(baseCallOpt, requestBlockId)
 				if err != nil {
 					return err
 				}
 
-				pb, err := rcm.rootchainContract.Blocks(baseCallOpt, currentFork, blockNumber)
-				if err != nil {
-					return err
-				}
-
-				orb, err := rcm.rootchainContract.ORBs(baseCallOpt, big.NewInt(int64(pb.RequestBlockId)))
-				if err != nil {
-					return err
-				}
-
 				numRequests := orb.RequestEnd - orb.RequestStart + 1
-				log.Debug("Fetching ORB", "requestBlockId", pb.RequestBlockId, "numRequests", numRequests)
+				log.Debug("Fetching ORB", "requestBlockId", requestBlockId, "numRequests", numRequests)
 
 				body := make(types.Transactions, 0, numRequests)
 
@@ -468,13 +426,8 @@
 					if err != nil {
 						return err
 					}
-					// filter enter requests in case of rebase ORB
-					//TODO (aiden): change e.IsRequest to e.IsRebase
-					if e.IsRequest && !request.IsExit {
-						continue
-					}
-
-					log.Debug("Request fetched", "requestId", requestId, "hash", common.Bytes2Hex(request.Hash[:]))
+
+					log.Debug("Request fetched", "requestId", requestId, "hash", common.Bytes2Hex(request.Hash[:]), "request", request)
 
 					var to common.Address
 					var input []byte
@@ -493,15 +446,20 @@
 						if err != nil {
 							log.Error("Failed to pack applyRequestInChildChain", "err", err)
 						}
+
+						log.Debug("Request tx.data", "payload", input)
 					}
 
 					requestTx := types.NewTransaction(0, to, request.Value, params.RequestTxGasLimit, params.RequestTxGasPrice, input)
+
+					log.Debug("Request Transaction", "tx", requestTx)
 
 					eroBytes, err := rcm.rootchainContract.GetEROBytes(baseCallOpt, big.NewInt(int64(requestId)))
 					if err != nil {
 						log.Error("Failed to get ERO bytes", "err", err)
 					}
 
+					// TODO: check only in test
 					if !bytes.Equal(eroBytes, requestTx.GetRlp()) {
 						log.Error("ERO TX and request tx are different", "requestId", requestId, "eroBytes", common.Bytes2Hex(eroBytes), "requestTx.GetRlp()", common.Bytes2Hex(requestTx.GetRlp()))
 					}
@@ -511,11 +469,12 @@
 					requestId += 1
 				}
 
-				log.Info("Request txs fetched", "blockNumber", blockNumber, "requestBlockId", pb.RequestBlockId, "body", body)
+				log.Info("Request txs fetched", "blockNumber", blockNumber, "requestBlockId", requestBlockId, "body", body)
 
 				bodies = append(bodies, body)
 
 				blockNumber = new(big.Int).Add(blockNumber, big.NewInt(1))
+				requestBlockId = new(big.Int).Add(requestBlockId, big.NewInt(1))
 			}
 
 			var numMinedORBs uint64 = 0
@@ -523,9 +482,24 @@
 			for numMinedORBs < numORBs.Uint64() {
 				rcm.txPool.EnqueueRequestTxs(bodies[numMinedORBs])
 
-				log.Info("Waiting new block mined event...")
-
-				<-events.Chan()
+				log.Info("Waiting new request block mined event...")
+
+				e := <-events.Chan()
+				block := e.Data.(core.NewMinedBlockEvent).Block
+
+				log.Info("New request block is mined", "block", block)
+
+				if !block.IsRequest() {
+					return errors.New("Invalid request block type.")
+				}
+
+				receipts := rcm.blockchain.GetReceiptsByHash(block.Hash())
+
+				for _, receipt := range receipts {
+					if receipt.Status == 0 {
+						log.Error("Request transaction is reverted", "blockNumber", block.Number(), "hash", receipt.TxHash)
+					}
+				}
 
 				numMinedORBs += 1
 			}
@@ -595,22 +569,14 @@
 		requestBlockId := big.NewInt(int64(epoch.FirstRequestBlockId))
 		for blockNumber := e.StartBlockNumber; blockNumber.Cmp(e.EndBlockNumber) <= 0; {
 
-<<<<<<< HEAD
-			urb, err := rcm.rootchainContract.URBs(baseCallOpt, big.NewInt(int64(pb.RequestBlockId)))
-=======
-			orb, err := rcm.rootchainContract.ORBs(baseCallOpt, requestBlockId)
->>>>>>> ac104df9
+			urb, err := rcm.rootchainContract.URBs(baseCallOpt, requestBlockId)
+
 			if err != nil {
 				return err
 			}
 
-<<<<<<< HEAD
 			numRequests := urb.RequestEnd - urb.RequestStart + 1
-			log.Debug("Fetching URB", "requestBlockId", pb.RequestBlockId, "numRequests", numRequests)
-=======
-			numRequests := orb.RequestEnd - orb.RequestStart + 1
-			log.Debug("Fetching ORB", "requestBlockId", requestBlockId, "numRequests", numRequests)
->>>>>>> ac104df9
+			log.Debug("Fetching URB", "requestBlockId", requestBlockId, "numRequests", numRequests)
 
 			body := make(types.Transactions, 0, numRequests)
 
@@ -644,70 +610,59 @@
 				}
 
 				requestTx := types.NewTransaction(0, to, request.Value, params.RequestTxGasLimit, params.RequestTxGasPrice, input)
-
-<<<<<<< HEAD
+				log.Debug("Request Transaction", "tx", requestTx)
+
 				// TODO (aiden): add GetERUBytes method in root chain contract
 				eruBytes, err := rcm.rootchainContract.GetEROBytes(baseCallOpt, big.NewInt(int64(requestId)))
-=======
-				log.Debug("Request Transaction", "tx", requestTx)
-
-				eroBytes, err := rcm.rootchainContract.GetEROBytes(baseCallOpt, big.NewInt(int64(requestId)))
->>>>>>> ac104df9
+
 				if err != nil {
 					log.Error("Failed to get ERO bytes", "err", err)
 				}
 
-<<<<<<< HEAD
+				// TODO: check only in test
 				if !bytes.Equal(eruBytes, requestTx.GetRlp()) {
 					log.Error("ERU TX and request tx are different", "requestId", requestId, "eruBytes", common.Bytes2Hex(eruBytes), "requestTx.GetRlp()", common.Bytes2Hex(requestTx.GetRlp()))
-=======
-				// TODO: check only in test
-				if !bytes.Equal(eroBytes, requestTx.GetRlp()) {
-					log.Error("ERO TX and request tx are different", "requestId", requestId, "eroBytes", common.Bytes2Hex(eroBytes), "requestTx.GetRlp()", common.Bytes2Hex(requestTx.GetRlp()))
->>>>>>> ac104df9
-				}
-
-				body = append(body, requestTx)
-
-				requestId += 1
-			}
-
-			log.Info("Request txs fetched", "blockNumber", blockNumber, "requestBlockId", requestBlockId, "body", body)
-
-			bodies = append(bodies, body)
-
-			blockNumber = new(big.Int).Add(blockNumber, big.NewInt(1))
-			requestBlockId = new(big.Int).Add(requestBlockId, big.NewInt(1))
-		}
-
-		var numMinedURBs uint64 = 0
-
-		for numMinedURBs < numURBs.Uint64() {
-			rcm.txPool.EnqueueRequestTxs(bodies[numMinedURBs])
-
-			log.Info("Waiting new request block mined event...")
-
-			e := <-events.Chan()
-			block := e.Data.(core.NewMinedBlockEvent).Block
-
-			log.Info("New request block is mined", "block", block)
-
-			if !block.IsRequest() {
-				return errors.New("Invalid request block type.")
-			}
-
-			receipts := rcm.blockchain.GetReceiptsByHash(block.Hash())
-
-			for _, receipt := range receipts {
-				if receipt.Status == 0 {
-					log.Error("Request transaction is reverted", "blockNumber", block.Number(), "hash", receipt.TxHash)
-				}
-			}
-
-			numMinedURBs += 1
-		}
-	}
-
+
+					body = append(body, requestTx)
+
+					requestId += 1
+				}
+
+				log.Info("Request txs fetched", "blockNumber", blockNumber, "requestBlockId", requestBlockId, "body", body)
+
+				bodies = append(bodies, body)
+
+				blockNumber = new(big.Int).Add(blockNumber, big.NewInt(1))
+				requestBlockId = new(big.Int).Add(requestBlockId, big.NewInt(1))
+			}
+
+			var numMinedURBs uint64 = 0
+
+			for numMinedURBs < numURBs.Uint64() {
+				rcm.txPool.EnqueueRequestTxs(bodies[numMinedURBs])
+
+				log.Info("Waiting new request block mined event...")
+
+				e := <-events.Chan()
+				block := e.Data.(core.NewMinedBlockEvent).Block
+
+				log.Info("New request block is mined", "block", block)
+
+				if !block.IsRequest() {
+					return errors.New("Invalid request block type.")
+				}
+
+				receipts := rcm.blockchain.GetReceiptsByHash(block.Hash())
+
+				for _, receipt := range receipts {
+					if receipt.Status == 0 {
+						log.Error("Request transaction is reverted", "blockNumber", block.Number(), "hash", receipt.TxHash)
+					}
+				}
+				numMinedURBs += 1
+			}
+		}
+	}
 	return nil
 }
 
