package pls

import (
	"context"
	"errors"
	"math/big"
	"strings"
	"sync"
	"time"

	"github.com/Onther-Tech/plasma-evm/accounts"
	"github.com/Onther-Tech/plasma-evm/accounts/abi"
	"github.com/Onther-Tech/plasma-evm/accounts/abi/bind"
	"github.com/Onther-Tech/plasma-evm/common"
	"github.com/Onther-Tech/plasma-evm/contracts/plasma/rootchain"
	"github.com/Onther-Tech/plasma-evm/core"
	"github.com/Onther-Tech/plasma-evm/core/types"
	"github.com/Onther-Tech/plasma-evm/ethclient"
	"github.com/Onther-Tech/plasma-evm/event"
	"github.com/Onther-Tech/plasma-evm/log"
	"github.com/Onther-Tech/plasma-evm/miner"
	"github.com/Onther-Tech/plasma-evm/miner/epoch"
	"github.com/Onther-Tech/plasma-evm/params"
)

const MAX_EPOCH_EVENTS = 0

var (
	baseCallOpt               = &bind.CallOpts{Pending: false, Context: context.Background()}
	requestableContractABI, _ = abi.JSON(strings.NewReader(rootchain.RequestableContractIABI))
	rootchainContractABI, _   = abi.JSON(strings.NewReader(rootchain.RootChainABI))
)

type invalidExit struct {
	forkNumber  *big.Int
	blockNumber *big.Int
	receipt     *types.Receipt
	index       int64
	proof       []common.Hash
}

type invalidExits []*invalidExit

type RootChainManager struct {
	config *Config
	stopFn func()

	txPool     *core.TxPool
	blockchain *core.BlockChain

	backend           *ethclient.Client
	rootchainContract *rootchain.RootChain

	eventMux       *event.TypeMux
	accountManager *accounts.Manager

	miner    *miner.Miner
	minerEnv *epoch.EpochEnvironment
	state    *rootchainState

	// fork => block number => invalidExits
	invalidExits map[uint64]map[uint64]invalidExits

	// channels
	quit             chan struct{}
	epochPreparedCh  chan *rootchain.RootChainEpochPrepared
	blockFinalizedCh chan *rootchain.RootChainBlockFinalized

	lock sync.RWMutex // Protects the variadic fields (e.g. gas price and etherbase)
}

func (rcm *RootChainManager) RootchainContract() *rootchain.RootChain { return rcm.rootchainContract }
func (rcm *RootChainManager) NRELength() (*big.Int, error) {
	return rcm.rootchainContract.NRELength(baseCallOpt)
}

func NewRootChainManager(
	config *Config,
	stopFn func(),
	txPool *core.TxPool,
	blockchain *core.BlockChain,
	backend *ethclient.Client,
	rootchainContract *rootchain.RootChain,
	eventMux *event.TypeMux,
	accountManager *accounts.Manager,
	miner *miner.Miner,
	env *epoch.EpochEnvironment,
) (*RootChainManager, error) {
	rcm := &RootChainManager{
		config:            config,
		stopFn:            stopFn,
		txPool:            txPool,
		blockchain:        blockchain,
		backend:           backend,
		rootchainContract: rootchainContract,
		eventMux:          eventMux,
		accountManager:    accountManager,
		miner:             miner,
		minerEnv:          env,
		invalidExits:      make(map[uint64]map[uint64]invalidExits),
		quit:              make(chan struct{}),
		epochPreparedCh:   make(chan *rootchain.RootChainEpochPrepared, MAX_EPOCH_EVENTS),
		blockFinalizedCh:  make(chan *rootchain.RootChainBlockFinalized),
	}

	rcm.state = newRootchainState(rcm)

	epochLength, err := rcm.NRELength()
	if err != nil {
		return nil, err
	}

	miner.SetNRBepochLength(epochLength)

	return rcm, nil
}

func (rcm *RootChainManager) Start() error {
	if err := rcm.run(); err != nil {
		return err
	}

	go rcm.pingBackend()

	return nil
}

func (rcm *RootChainManager) Stop() error {
	rcm.backend.Close()
	close(rcm.quit)
	return nil
}

func (rcm *RootChainManager) run() error {
	go rcm.runHandlers()
	go rcm.runSubmitter()
	go rcm.runDetector()

	if err := rcm.watchEvents(); err != nil {
		return err
	}

	return nil
}

// watchEvents watchs RootChain contract events
func (rcm *RootChainManager) watchEvents() error {
	filterer, err := rootchain.NewRootChainFilterer(rcm.config.RootChainContract, rcm.backend)
	if err != nil {
		return err
	}

	startBlockNumber := rcm.blockchain.GetRootchainBlockNumber()
	filterOpts := &bind.FilterOpts{
		Start:   startBlockNumber,
		End:     nil,
		Context: context.Background(),
	}

	// iterate to find previous epoch prepared events
	iteratorForEpochPreparedEvent, err := filterer.FilterEpochPrepared(filterOpts)
	if err != nil {
		return err
	}

	log.Info("Iterating epoch prepared event")
	for iteratorForEpochPreparedEvent.Next() {
		e := iteratorForEpochPreparedEvent.Event
		if e != nil {
			rcm.handleEpochPrepared(e)
		}
	}

	// iterate to find previous block finalized events
	iteratorForBlockFinalizedEvent, err := filterer.FilterBlockFinalized(filterOpts)
	if err != nil {
		return err
	}

	log.Info("Iterating block finalized event")
	for iteratorForBlockFinalizedEvent.Next() {
		e := iteratorForBlockFinalizedEvent.Event
		if e != nil {
			rcm.handleBlockFinalzied(e)
		}
	}

	watchOpts := &bind.WatchOpts{
		Context: context.Background(),
		Start:   &startBlockNumber,
	}
	epochPrepareWatchCh := make(chan *rootchain.RootChainEpochPrepared)
	blockFinalizedWatchCh := make(chan *rootchain.RootChainBlockFinalized)

	log.Info("Watching epoch prepared event", "start block number", startBlockNumber)
	epochPrepareSub, err := filterer.WatchEpochPrepared(watchOpts, epochPrepareWatchCh)
	if err != nil {
		return err
	}

	log.Info("Watching block finalized event", "start block number", startBlockNumber)
	blockFinalizedSub, err := filterer.WatchBlockFinalized(watchOpts, blockFinalizedWatchCh)
	if err != nil {
		return err
	}

	go func() {
		for {
			select {
			case e := <-epochPrepareWatchCh:
				if e != nil {
					rcm.epochPreparedCh <- e
				}

			case err := <-epochPrepareSub.Err():
				log.Error("Epoch prepared event subscription error", "err", err)
				rcm.stopFn()
				return

			case e := <-blockFinalizedWatchCh:
				if e != nil {
					rcm.blockFinalizedCh <- e
				}

			case err := <-blockFinalizedSub.Err():
				log.Error("Block finalized event subscription error", "err", err)
				rcm.stopFn()
				return

			case <-rcm.quit:
				return
			}
		}
	}()

	return nil
}

func (rcm *RootChainManager) runSubmitter() {
	w, err := rcm.accountManager.Find(rcm.config.Operator)
	if err != nil {
		log.Error("Failed to get operator wallet", "err", err)
		return
	}

	plasmaBlockMinedEvents := rcm.eventMux.Subscribe(core.NewMinedBlockEvent{})
	defer plasmaBlockMinedEvents.Unsubscribe()

	blockSubmitEvents := make(chan *rootchain.RootChainBlockSubmitted)
	blockSubmitWatchOpts := &bind.WatchOpts{
		Start:   nil,
		Context: context.Background(),
	}
	blockFilterer, _ := rcm.rootchainContract.WatchBlockSubmitted(blockSubmitWatchOpts, blockSubmitEvents)
	defer blockFilterer.Unsubscribe()

<<<<<<< HEAD
=======
	w, err := rcm.accountManager.Find(rcm.config.Operator)
	if err != nil {
		log.Error("Failed to get operator wallet", "err", err)
		return
	}

	var (
		gasPrice = rcm.state.gasPrice

		funcName string
		txHash   common.Hash
	)
	// adjust coordinates gas prices at reasonable prices.
	adjust := func(sufficient bool) {
		if sufficient {
			gasPrice.Mul(new(big.Int).Div(gasPrice, big.NewInt(4)), big.NewInt(3))
			if gasPrice.Cmp(rcm.config.MinGasPrice) < 0 {
				gasPrice.Set(rcm.config.MinGasPrice)
			}
		} else {
			gasPrice.Mul(new(big.Int).Div(gasPrice, big.NewInt(2)), big.NewInt(3))
			if gasPrice.Cmp(rcm.config.MaxGasPrice) > 0 {
				gasPrice.Set(rcm.config.MaxGasPrice)
			}
		}
	}
	// submit sends transaction that submits ORB or NRB
	submit := func(name string, block *types.Block) common.Hash {
		input, err := rootchainContractABI.Pack(
			name,
			big.NewInt(int64(rcm.state.currentFork)),
			block.Header().Root,
			block.Header().TxHash,
			block.Header().ReceiptHash,
		)
		if err != nil {
			log.Error("Failed to pack "+name, "err", err)
		}
		nonce := rcm.state.getNonce()
		submitTx := types.NewTransaction(nonce, rcm.config.RootChainContract, big.NewInt(int64(rcm.state.costNRB)), params.SubmitBlockGasLimit, gasPrice, input)
		signedTx, err := w.SignTx(rcm.config.Operator, submitTx, rootchainNetworkId)
		if err != nil {
			log.Error("Failed to sign "+funcName, "err", err)
		}
		err = rcm.backend.SendTransaction(context.Background(), signedTx)
		if err != nil {
			log.Error("Failed to send "+funcName, "err", err)
		}
		log.Info("Submit block to rootchain", "hash", signedTx.Hash().String(), "funcName", funcName, "gasprice", gasPrice.Uint64())
		return signedTx.Hash()
	}

>>>>>>> 8e1856f4
	for {
		select {
		case ev := <-plasmaBlockMinedEvents.Chan():
			if ev == nil {
				return
			}
			// if the epoch is completed, stop mining operation and wait next epoch
			if rcm.minerEnv.Completed {
				rcm.miner.Stop()
			}
<<<<<<< HEAD

			bal, err := rcm.backend.BalanceAt(context.Background(), rcm.config.Operator.Address, nil)
			if err != nil {
				log.Error("Failed to get balance of opeartor account from rootchain", "err", err)
			}

			if bal.Cmp(rcm.config.OperatorMinEther) < 0 {
				log.Warn("Operator account balance on rootchain is too low")
			}

=======
>>>>>>> 8e1856f4
			rcm.lock.Lock()

			if rcm.minerEnv.IsRequest {
				funcName = "submitORB"
			} else {
				funcName = "submitNRB"
			}
			blockInfo := ev.Data.(core.NewMinedBlockEvent)
			block := blockInfo.Block
			txHash = submit(funcName, block)

			pendingInterval := time.NewTicker(time.Duration(rcm.config.PendingInterval) * time.Second)
			for {
				select {
				case _, ok := <-pendingInterval.C:
					if ok {
						currentFork := big.NewInt(int64(rcm.state.currentFork))
						lastBlock, err := rcm.lastBlock(currentFork)
						if err != nil {
							log.Error("Failed to get last block", "err", err)
							break
						}
						if block.Number().Cmp(lastBlock) < 0 {
							pendingInterval.Stop()
							break
						}
						adjust(false)
						txHash = submit(funcName, block)
					}
				case <-blockSubmitEvents:
					pendingInterval.Stop()
					rcm.state.incNonce()
					rcm.lock.Unlock()

					receipt, err := rcm.backend.TransactionReceipt(context.Background(), txHash)
					log.Debug("signed tx receipt", "receipt", receipt, "hash", txHash.String())

					if err != nil {
						log.Error("Failed to send "+funcName, "err", err)
						break
					} else if receipt.Status == 0 {
						log.Error(funcName+" is reverted", "hash", txHash.Hex())
					} else {
						log.Info("Block is submitted", "func", funcName, "number", blockInfo.Block.NumberU64(), "hash", txHash.String(), "gasprice", gasPrice)
					}
					adjust(true)
					break
				}
			}
		case <-rcm.quit:
			return
		}
	}
}

func (rcm *RootChainManager) runHandlers() {
	for {
		select {
		case e := <-rcm.epochPreparedCh:
			if err := rcm.handleEpochPrepared(e); err != nil {
				log.Error("Failed to handle epoch prepared", "err", err)
			} else {
				rcm.blockchain.SetRootchainBlockNumber(e.Raw.BlockNumber)
			}
		case e := <-rcm.blockFinalizedCh:
			if err := rcm.handleBlockFinalzied(e); err != nil {
				log.Error("Failed to handle block finazlied", "err", err)
			} else {
				rcm.blockchain.SetRootchainBlockNumber(e.Raw.BlockNumber)
			}
		case <-rcm.quit:
			return
		}
	}
}

// handleEpochPrepared handles EpochPrepared event from RootChain contract after
// plasma chain is *SYNCED*.
func (rcm *RootChainManager) handleEpochPrepared(ev *rootchain.RootChainEpochPrepared) error {
	rcm.lock.Lock()
	defer rcm.lock.Unlock()

	e := *ev

	if e.EpochIsEmpty {
		log.Info("epoch is empty, jump to next epoch")
		return nil
	}

	length := new(big.Int).Add(new(big.Int).Sub(e.EndBlockNumber, e.StartBlockNumber), big.NewInt(1))

	// start miner
	log.Info("RootChain epoch prepared", "epochNumber", e.EpochNumber, "epochLength", length, "isRequest", e.IsRequest, "userActivated", e.UserActivated, "isEmpty", e.EpochIsEmpty, "ForkNumber", e.ForkNumber, "isRebase", e.Rebase)
	go rcm.miner.Start(params.Operator, &e, false)

	// prepare request tx for ORBs
	if e.IsRequest && !e.EpochIsEmpty {
		events := rcm.eventMux.Subscribe(core.NewMinedBlockEvent{})
		defer events.Unsubscribe()

		numORBs := new(big.Int).Sub(e.EndBlockNumber, e.StartBlockNumber)
		numORBs = new(big.Int).Add(numORBs, big.NewInt(1))

		bodies := make([]types.Transactions, 0, numORBs.Uint64()) // [][]types.Transaction

		currentFork := big.NewInt(int64(rcm.state.currentFork))
		epoch, err := rcm.getEpoch(currentFork, e.EpochNumber)
		if err != nil {
			return err
		}
		log.Debug("rcm.getEpoch", "epoch", epoch)

		// TODO: URE, ORE' should handle requestBlockId in a different way.
		requestBlockId := big.NewInt(int64(epoch.FirstRequestBlockId))

		log.Debug("Num Orbs", "epochNumber", e.EpochNumber, "numORBs", numORBs, "requestBlockId", requestBlockId, "e.EndBlockNumber", e.EndBlockNumber, "e.StartBlockNumber", e.StartBlockNumber)
		for blockNumber := e.StartBlockNumber; blockNumber.Cmp(e.EndBlockNumber) <= 0; {
			begin := time.Now()

			orb, err := rcm.rootchainContract.ORBs(baseCallOpt, requestBlockId)
			if err != nil {
				return err
			}

			numRequests := orb.RequestEnd - orb.RequestStart + 1
			log.Debug("Fetching ORB", "requestBlockId", requestBlockId, "numRequests", numRequests)

			body := make(types.Transactions, 0, numRequests)

			for requestId := orb.RequestStart; requestId <= orb.RequestEnd; {
				request, err := rcm.rootchainContract.EROs(baseCallOpt, big.NewInt(int64(requestId)))
				if err != nil {
					return err
				}

				log.Debug("Request fetched", "requestId", requestId, "hash", common.Bytes2Hex(request.Hash[:]), "request", request)

				var (
					to    common.Address
					value *big.Int
					input []byte
				)

				if request.IsTransfer && !request.IsExit {
					to = request.Requestor
					value = new(big.Int).SetBytes(request.TrieValue[:])
				} else {
					to, _ = rcm.rootchainContract.RequestableContracts(baseCallOpt, request.To)
					value = request.Value
					input, err = requestableContractABI.Pack("applyRequestInChildChain",
						request.IsExit,
						big.NewInt(int64(requestId)),
						request.Requestor,
						request.TrieKey,
						request.TrieValue,
					)
					if err != nil {
						log.Error("Failed to pack applyRequestInChildChain", "err", err)
					}

					log.Debug("Request tx.data", "payload", input)
				}

				requestTx := types.NewTransaction(0, to, value, params.RequestTxGasLimit, params.RequestTxGasPrice, input)

				log.Debug("Request Transaction", "tx", requestTx)

				body = append(body, requestTx)
				requestId += 1
			}

			log.Info("Request txs fetched", "blockNumber", blockNumber, "requestBlockId", requestBlockId, "numRequests", len(body), "elapsed", time.Since(begin))

			bodies = append(bodies, body)

			blockNumber = new(big.Int).Add(blockNumber, big.NewInt(1))
			requestBlockId = new(big.Int).Add(requestBlockId, big.NewInt(1))
		}

		var numMinedORBs uint64 = 0

		for numMinedORBs < numORBs.Uint64() {
			if err := rcm.txPool.EnqueueReqeustTxs(bodies[numMinedORBs]); err != nil {
				return err
			}

			log.Info("Waiting new request block mined event...")

			e := <-events.Chan()
			block := e.Data.(core.NewMinedBlockEvent).Block

			log.Info("New request block is mined", "block", block)

			if !block.IsRequest() {
				return errors.New("Invalid request block type.")
			}

			receipts := rcm.blockchain.GetReceiptsByHash(block.Hash())

			for _, receipt := range receipts {
				if receipt.Status == 0 {
					log.Error("Request transaction is reverted", "blockNumber", block.Number(), "hash", receipt.TxHash)
				}
			}

			numMinedORBs += 1
		}
	}

	return nil
}

func (rcm *RootChainManager) handleBlockFinalzied(ev *rootchain.RootChainBlockFinalized) error {
	rcm.lock.Lock()
	defer rcm.lock.Unlock()

	e := *ev

	log.Info("RootChain block finalized", "forkNumber", e.ForkNumber, "blockNubmer", e.BlockNumber)

	callerOpts := &bind.CallOpts{
		Pending: true,
		Context: context.Background(),
	}

	w, err := rcm.accountManager.Find(rcm.config.Operator)
	if err != nil {
		log.Error("Failed to get operator wallet", "err", err)
	}

	block, err := rcm.rootchainContract.GetBlock(callerOpts, e.ForkNumber, e.BlockNumber)
	if err != nil {
		return err
	}

	if block.IsRequest {
		invalidExits := rcm.invalidExits[e.ForkNumber.Uint64()][e.BlockNumber.Uint64()]
		for i := 0; i < len(invalidExits); i++ {

			var proofs []byte
			for j := 0; j < len(invalidExits[i].proof); j++ {
				proof := invalidExits[i].proof[j].Bytes()
				proofs = append(proofs, proof...)
			}
			// TODO: ChallengeExit receipt check
			input, err := rootchainContractABI.Pack("challengeExit", e.ForkNumber, e.BlockNumber, big.NewInt(invalidExits[i].index), invalidExits[i].receipt.GetRlp(), proofs)
			if err != nil {
				log.Error("Failed to pack challengeExit", "error", err)
			}

			Nonce := rcm.state.getNonce()
			challengeTx := types.NewTransaction(Nonce, rcm.config.RootChainContract, big.NewInt(0), params.SubmitBlockGasLimit, params.SubmitBlockGasPrice, input)

			signedTx, err := w.SignTx(rcm.config.Operator, challengeTx, big.NewInt(int64(rcm.config.RootChainNetworkID)))
			if err != nil {
				log.Error("Failed to sign challengeTx", "err", err)
			}

			err = rcm.backend.SendTransaction(context.Background(), signedTx)
			if err != nil {
				log.Error("Failed to send challengeTx", "err", err)
			} else {
				log.Info("challengeExit is submitted", "exit request number", invalidExits[i].index, "hash", signedTx.Hash().Hex())
			}
		}
	}

	return nil
}

func (rcm *RootChainManager) runDetector() {
	events := rcm.eventMux.Subscribe(core.NewMinedBlockEvent{})
	defer events.Unsubscribe()

	caller, err := rootchain.NewRootChainCaller(rcm.config.RootChainContract, rcm.backend)
	if err != nil {
		log.Warn("failed to make new root chain caller", "error", err)
		return
	}

	// TODO: check callOpts first if caller doesn't work.
	callerOpts := &bind.CallOpts{
		Pending: false,
		Context: context.Background(),
	}

	for {
		select {
		case ev := <-events.Chan():
			rcm.lock.Lock()
			if rcm.minerEnv.IsRequest {
				var invalidExitsList invalidExits

				forkNumber, err := caller.CurrentFork(callerOpts)
				if err != nil {
					log.Warn("failed to get current fork number", "error", err)
				}

				if rcm.invalidExits[forkNumber.Uint64()] == nil {
					rcm.invalidExits[forkNumber.Uint64()] = make(map[uint64]invalidExits)
				}

				blockInfo := ev.Data.(core.NewMinedBlockEvent)
				blockNumber := blockInfo.Block.Number()
				receipts := rcm.blockchain.GetReceiptsByHash(blockInfo.Block.Hash())

				// TODO: should check if the request[i] is enter or exit request. Undo request will make posterior enter request.
				for i := 0; i < len(receipts); i++ {
					if receipts[i].Status == types.ReceiptStatusFailed {
						invalidExit := &invalidExit{
							forkNumber:  forkNumber,
							blockNumber: blockNumber,
							receipt:     receipts[i],
							index:       int64(i),
							proof:       types.GetMerkleProof(receipts, i),
						}
						invalidExitsList = append(invalidExitsList, invalidExit)

						log.Info("Invalid Exit Detected", "invalidExit", invalidExit, "forkNumber", forkNumber, "blockNumber", blockNumber)
					}
				}
				rcm.invalidExits[forkNumber.Uint64()][blockNumber.Uint64()] = invalidExitsList
			}
			rcm.lock.Unlock()

		case <-rcm.quit:
			return
		}
	}
}

func (rcm *RootChainManager) getEpoch(forkNumber, epochNumber *big.Int) (*PlasmaEpoch, error) {
	b, err := rcm.rootchainContract.GetEpoch(baseCallOpt, forkNumber, epochNumber)

	if err != nil {
		return nil, err
	}

	return newPlasmaEpoch(b), nil
}
func (rcm *RootChainManager) getBlock(forkNumber, blockNumber *big.Int) (*PlasmaBlock, error) {
	b, err := rcm.rootchainContract.GetBlock(baseCallOpt, forkNumber, blockNumber)

	if err != nil {
		return nil, err
	}

	return newPlasmaBlock(b), nil
}
func (rcm *RootChainManager) lastBlock(forkNumber *big.Int) (*big.Int, error) {
	num, err := rcm.rootchainContract.LastBlock(baseCallOpt, forkNumber)
	if err != nil {
		return nil, err
	}
	return num, nil
}

// pingBackend checks rootchain backend is alive.
func (rcm *RootChainManager) pingBackend() {
	ticker := time.NewTicker(3 * time.Second)

	for {
		select {
		case <-ticker.C:
			if _, err := rcm.backend.SyncProgress(context.Background()); err != nil {
				log.Error("Rootchain provider doesn't respond", "err", err)
				ticker.Stop()
				rcm.stopFn()
				return
			}
		case <-rcm.quit:
			ticker.Stop()
			return
		}
	}
}<|MERGE_RESOLUTION|>--- conflicted
+++ resolved
@@ -254,16 +254,9 @@
 	blockFilterer, _ := rcm.rootchainContract.WatchBlockSubmitted(blockSubmitWatchOpts, blockSubmitEvents)
 	defer blockFilterer.Unsubscribe()
 
-<<<<<<< HEAD
-=======
-	w, err := rcm.accountManager.Find(rcm.config.Operator)
-	if err != nil {
-		log.Error("Failed to get operator wallet", "err", err)
-		return
-	}
-
 	var (
-		gasPrice = rcm.state.gasPrice
+		gasPrice    = new(big.Int).Set(rcm.state.gasPrice)
+		rootchainID = big.NewInt(int64(rcm.config.RootChainNetworkID))
 
 		funcName string
 		txHash   common.Hash
@@ -296,7 +289,7 @@
 		}
 		nonce := rcm.state.getNonce()
 		submitTx := types.NewTransaction(nonce, rcm.config.RootChainContract, big.NewInt(int64(rcm.state.costNRB)), params.SubmitBlockGasLimit, gasPrice, input)
-		signedTx, err := w.SignTx(rcm.config.Operator, submitTx, rootchainNetworkId)
+		signedTx, err := w.SignTx(rcm.config.Operator, submitTx, rootchainID)
 		if err != nil {
 			log.Error("Failed to sign "+funcName, "err", err)
 		}
@@ -308,7 +301,6 @@
 		return signedTx.Hash()
 	}
 
->>>>>>> 8e1856f4
 	for {
 		select {
 		case ev := <-plasmaBlockMinedEvents.Chan():
@@ -319,7 +311,6 @@
 			if rcm.minerEnv.Completed {
 				rcm.miner.Stop()
 			}
-<<<<<<< HEAD
 
 			bal, err := rcm.backend.BalanceAt(context.Background(), rcm.config.Operator.Address, nil)
 			if err != nil {
@@ -330,8 +321,6 @@
 				log.Warn("Operator account balance on rootchain is too low")
 			}
 
-=======
->>>>>>> 8e1856f4
 			rcm.lock.Lock()
 
 			if rcm.minerEnv.IsRequest {
