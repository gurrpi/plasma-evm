// Copyright 2014 The go-ethereum Authors
// This file is part of the go-ethereum library.
//
// The go-ethereum library is free software: you can redistribute it and/or modify
// it under the terms of the GNU Lesser General Public License as published by
// the Free Software Foundation, either version 3 of the License, or
// (at your option) any later version.
//
// The go-ethereum library is distributed in the hope that it will be useful,
// but WITHOUT ANY WARRANTY; without even the implied warranty of
// MERCHANTABILITY or FITNESS FOR A PARTICULAR PURPOSE. See the
// GNU Lesser General Public License for more details.
//
// You should have received a copy of the GNU Lesser General Public License
// along with the go-ethereum library. If not, see <http://www.gnu.org/licenses/>.

// Package miner implements Plasma block creation and mining.
package miner

import (
	"fmt"
	"sync"
	"sync/atomic"
	"time"

	"github.com/Onther-Tech/plasma-evm/common"
	"github.com/Onther-Tech/plasma-evm/consensus"
	"github.com/Onther-Tech/plasma-evm/contracts/plasma/rootchain"
	"github.com/Onther-Tech/plasma-evm/core"
	"github.com/Onther-Tech/plasma-evm/core/state"
	"github.com/Onther-Tech/plasma-evm/core/types"
	"github.com/Onther-Tech/plasma-evm/event"
	"github.com/Onther-Tech/plasma-evm/log"
	"github.com/Onther-Tech/plasma-evm/params"
	"github.com/Onther-Tech/plasma-evm/pls/downloader"
	"math/big"
)

// Backend wraps all methods required for mining.
type Backend interface {
	BlockChain() *core.BlockChain
	TxPool() *core.TxPool
}

// Miner creates blocks and searches for proof-of-work values.
type Miner struct {
	mux      *event.TypeMux
	worker   *worker
	coinbase common.Address
	pls      Backend
	engine   consensus.Engine
	exitCh   chan struct{}

	canStart    int32 // can start indicates whether we can start the mining operation
	shouldStart int32 // should start indicates whether we should start after sync

	env *EpochEnvironment

	lock sync.Mutex
}

type EpochEnvironment struct {
	IsRequest       bool
	IsUserActivated bool
	IsRebase        bool
	NumBlockMined   *big.Int
	EpochLength     *big.Int
	Completed       bool

	lock sync.Mutex
}

func New(pls Backend, config *params.ChainConfig, mux *event.TypeMux, engine consensus.Engine, env *EpochEnvironment, recommit time.Duration, gasFloor, gasCeil uint64, isLocalBlock func(block *types.Block) bool) *Miner {
	miner := &Miner{
		pls:      pls,
		mux:      mux,
		engine:   engine,
		env:      env,
		exitCh:   make(chan struct{}),
		worker:   newWorker(config, engine, pls, env, mux, recommit, gasFloor, gasCeil, isLocalBlock),
		canStart: 2,
	}
	go miner.update()
	go miner.operate()

	return miner
}

<<<<<<< HEAD
func NewEpochEnvironment() *EpochEnvironment {
	return &EpochEnvironment{
		IsRequest:       false,
		IsUserActivated: false,
		NumBlockMined:   big.NewInt(0),
		EpochLength:     big.NewInt(0),
		Completed:       false,
=======
func (self *Miner) operate() {
	events := self.mux.Subscribe(core.NewMinedBlockEvent{}, EpochPrepared{})
	defer events.Unsubscribe()

	for {
		select {
		case ev := <-events.Chan():
			if ev == nil {
				return
			}
			switch ev.Data.(type) {
			case core.NewMinedBlockEvent:
				if self.env.Completed == true {
					self.Stop()
					atomic.StoreInt32(&self.canStart, 2)
					switch self.env.IsRequest {
					case true:
						self.env.setNumORBmined(big.NewInt(0))
						log.Info("ORB epoch is completed, Waiting for preparing next epoch")
					case false:
						self.env.setNumNRBmined(big.NewInt(0))
						log.Info("NRB epoch is completed, Waiting for preparing next epoch")
					}
				}
			case EpochPrepared:
				// start mining only when the epoch is prepared
				atomic.StoreInt32(&self.canStart, 1)
				self.env.setCompleted(false)
				payload := ev.Data.(EpochPrepared).Payload
				switch payload.IsRequest {
				case true:
					self.env.setORBepochLength(big.NewInt(0))
					if payload.EpochIsEmpty == true {
						self.env.setIsRequest(false)
						self.Start(params.Operator)
						log.Info("ORB epoch is empty, NRB epoch is started")
					} else {
						self.env.setIsRequest(true)
						ORBepochLength := new(big.Int).Add(new(big.Int).Sub(payload.EndBlockNumber, payload.StartBlockNumber), big.NewInt(1))
						self.env.setORBepochLength(ORBepochLength)
						self.Start(params.Operator)
						log.Info("ORB epoch is prepared, ORB epoch is started")
					}
				case false:
					self.env.setIsRequest(false)
					self.Start(params.Operator)
					log.Info("NRB epoch is prepared, NRB epoch is started")
				}
			}
		case <-self.exitCh:
			return
		}
>>>>>>> ac104df9
	}
}

// update keeps track of the downloader events. Please be aware that this is a one shot type of update loop.
// It's entered once and as soon as `Done` or `Failed` has been broadcasted the events are unregistered and
// the loop is exited. This to prevent a major security vuln where external parties can DOS you with blocks
// and halt your mining operation for as long as the DOS continues.
func (self *Miner) update() {
	events := self.mux.Subscribe(downloader.StartEvent{}, downloader.DoneEvent{}, downloader.FailedEvent{})
	defer events.Unsubscribe()

	for {
		select {
		case ev := <-events.Chan():
			if ev == nil {
				return
			}
			switch ev.Data.(type) {
			case downloader.StartEvent:
				atomic.StoreInt32(&self.canStart, 0)
				if self.Mining() {
					self.Stop()
					atomic.StoreInt32(&self.shouldStart, 1)
					log.Info("Mining aborted due to sync")
				}
			case downloader.DoneEvent, downloader.FailedEvent:
				shouldStart := atomic.LoadInt32(&self.shouldStart) == 1

				atomic.StoreInt32(&self.canStart, 1)
				atomic.StoreInt32(&self.shouldStart, 0)
				if shouldStart {
					self.Start(self.coinbase)
				}
				// stop immediately and ignore all further pending events
				return
			}
		case <-self.exitCh:
			return
		}
	}
}

// operate manages finality and fork number according to the events sent by rootchain manager.
func (self *Miner) operate() {
	events := self.mux.Subscribe(LastFinalizedBlock{}, CurrentFork{})
	defer events.Unsubscribe()

	for {
		select {
		case ev := <-events.Chan():
			if ev == nil {
				return
			}
			switch ev.Data.(type) {
			case LastFinalizedBlock:
				self.worker.mu.Lock()
				defer self.worker.mu.Unlock()

				self.worker.lastFinalizedBlock = ev.Data.(LastFinalizedBlock).Number
			case CurrentFork:
				self.worker.mu.Lock()
				defer self.worker.mu.Unlock()

				self.worker.currentFork = ev.Data.(CurrentFork).Number
			}
		case <-self.exitCh:
			return
		}
	}
}

func (self *Miner) Start(coinbase common.Address, epoch *rootchain.RootChainEpochPrepared) {
	self.env.lock.Lock()
	defer self.env.lock.Unlock()

	atomic.StoreInt32(&self.shouldStart, 1)
	self.SetEtherbase(coinbase)

	if atomic.LoadInt32(&self.canStart) == 0 {
		log.Info("Network syncing, will start miner afterwards")
		return
	}

	self.env.IsRequest = epoch.IsRequest
	self.env.IsUserActivated = epoch.UserActivated
	self.env.IsRebase = epoch.Rebase
	self.env.NumBlockMined = new(big.Int)
	self.env.EpochLength = new(big.Int).Add(new(big.Int).Sub(epoch.EndBlockNumber, epoch.StartBlockNumber), big.NewInt(1))
	self.env.Completed = false

	if epoch.IsRequest && !epoch.UserActivated {
		log.Info("NRB epoch is prepared, ORB epoch is started", "ORBepochLength", self.env.EpochLength)
	} else if epoch.IsRequest && epoch.UserActivated {
		log.Info("NRB epoch is prepared, URB epoch is started", "URBepochLength", self.env.EpochLength)
	} else if !epoch.IsRequest {
		log.Info("NRB epoch is prepared, NRB epoch is started", "NRBepochLength", self.env.EpochLength)
	}

	self.worker.start()
}

func (self *Miner) Stop() {
	self.worker.stop()
	atomic.StoreInt32(&self.shouldStart, 0)
}

func (self *Miner) Close() {
	self.worker.close()
	close(self.exitCh)
}

func (self *Miner) Mining() bool {
	return self.worker.isRunning()
}

func (self *Miner) HashRate() uint64 {
	if pow, ok := self.engine.(consensus.PoW); ok {
		return uint64(pow.Hashrate())
	}
	return 0
}

func (self *Miner) SetExtra(extra []byte) error {
	if uint64(len(extra)) > params.MaximumExtraDataSize {
		return fmt.Errorf("Extra exceeds max length. %d > %v", len(extra), params.MaximumExtraDataSize)
	}
	self.worker.setExtra(extra)
	return nil
}

// SetRecommitInterval sets the interval for sealing work resubmitting.
func (self *Miner) SetRecommitInterval(interval time.Duration) {
	self.worker.setRecommitInterval(interval)
}

// Pending returns the currently pending block and associated state.
func (self *Miner) Pending() (*types.Block, *state.StateDB) {
	return self.worker.pending()
}

// PendingBlock returns the currently pending block.
//
// Note, to access both the pending block and the pending state
// simultaneously, please use Pending(), as the pending state can
// change between multiple method calls
func (self *Miner) PendingBlock() *types.Block {
	return self.worker.pendingBlock()
}

func (self *Miner) SetEtherbase(addr common.Address) {
	self.coinbase = addr
	self.worker.setEtherbase(addr)
}

<<<<<<< HEAD
func (env *EpochEnvironment) setCompleted() {
	env.Completed = true
}

func (env *EpochEnvironment) setNumBlockMined(n *big.Int) {
	env.NumBlockMined = n
=======
func (self *Miner) SetNRBepochLength(NRBepochLength *big.Int) {
	self.env.setNRBepochLength(NRBepochLength)
}

type EpochEnvironment struct {
	IsRequest      bool
	NumNRBmined    *big.Int
	NumORBmined    *big.Int
	NRBepochLength *big.Int
	ORBepochLength *big.Int
	Completed      bool

	lock sync.Mutex
}

func NewEpochEnvironment() *EpochEnvironment {
	return &EpochEnvironment{
		IsRequest:      false,
		NumNRBmined:    big.NewInt(0),
		NumORBmined:    big.NewInt(0),
		NRBepochLength: big.NewInt(0),
		ORBepochLength: big.NewInt(0),
		Completed:      false,
	}
}

func (env *EpochEnvironment) setCompleted(completed bool) {
	env.lock.Lock()
	defer env.lock.Unlock()
	env.Completed = completed
}

func (env *EpochEnvironment) setIsRequest(IsRequest bool) {
	env.lock.Lock()
	defer env.lock.Unlock()
	env.IsRequest = IsRequest
}
func (env *EpochEnvironment) setNumNRBmined(NumNRBmined *big.Int) {
	env.lock.Lock()
	defer env.lock.Unlock()
	env.NumNRBmined = NumNRBmined
}
func (env *EpochEnvironment) setNumORBmined(NumORBmined *big.Int) {
	env.lock.Lock()
	defer env.lock.Unlock()
	env.NumORBmined = NumORBmined
}
func (env *EpochEnvironment) setNRBepochLength(NRBepochLength *big.Int) {
	env.lock.Lock()
	defer env.lock.Unlock()
	env.NRBepochLength = NRBepochLength
}
func (env *EpochEnvironment) setORBepochLength(ORBepochLength *big.Int) {
	env.lock.Lock()
	defer env.lock.Unlock()
	env.ORBepochLength = ORBepochLength
>>>>>>> ac104df9
}<|MERGE_RESOLUTION|>--- conflicted
+++ resolved
@@ -86,7 +86,6 @@
 	return miner
 }
 
-<<<<<<< HEAD
 func NewEpochEnvironment() *EpochEnvironment {
 	return &EpochEnvironment{
 		IsRequest:       false,
@@ -94,60 +93,6 @@
 		NumBlockMined:   big.NewInt(0),
 		EpochLength:     big.NewInt(0),
 		Completed:       false,
-=======
-func (self *Miner) operate() {
-	events := self.mux.Subscribe(core.NewMinedBlockEvent{}, EpochPrepared{})
-	defer events.Unsubscribe()
-
-	for {
-		select {
-		case ev := <-events.Chan():
-			if ev == nil {
-				return
-			}
-			switch ev.Data.(type) {
-			case core.NewMinedBlockEvent:
-				if self.env.Completed == true {
-					self.Stop()
-					atomic.StoreInt32(&self.canStart, 2)
-					switch self.env.IsRequest {
-					case true:
-						self.env.setNumORBmined(big.NewInt(0))
-						log.Info("ORB epoch is completed, Waiting for preparing next epoch")
-					case false:
-						self.env.setNumNRBmined(big.NewInt(0))
-						log.Info("NRB epoch is completed, Waiting for preparing next epoch")
-					}
-				}
-			case EpochPrepared:
-				// start mining only when the epoch is prepared
-				atomic.StoreInt32(&self.canStart, 1)
-				self.env.setCompleted(false)
-				payload := ev.Data.(EpochPrepared).Payload
-				switch payload.IsRequest {
-				case true:
-					self.env.setORBepochLength(big.NewInt(0))
-					if payload.EpochIsEmpty == true {
-						self.env.setIsRequest(false)
-						self.Start(params.Operator)
-						log.Info("ORB epoch is empty, NRB epoch is started")
-					} else {
-						self.env.setIsRequest(true)
-						ORBepochLength := new(big.Int).Add(new(big.Int).Sub(payload.EndBlockNumber, payload.StartBlockNumber), big.NewInt(1))
-						self.env.setORBepochLength(ORBepochLength)
-						self.Start(params.Operator)
-						log.Info("ORB epoch is prepared, ORB epoch is started")
-					}
-				case false:
-					self.env.setIsRequest(false)
-					self.Start(params.Operator)
-					log.Info("NRB epoch is prepared, NRB epoch is started")
-				}
-			}
-		case <-self.exitCh:
-			return
-		}
->>>>>>> ac104df9
 	}
 }
 
@@ -302,69 +247,17 @@
 	self.worker.setEtherbase(addr)
 }
 
-<<<<<<< HEAD
+func (self *Miner) SetNRBepochLength(length *big.Int) {
+	self.env.lock.Lock()
+	defer self.env.lock.Unlock()
+
+	self.env.EpochLength = length
+}
+
 func (env *EpochEnvironment) setCompleted() {
 	env.Completed = true
 }
 
 func (env *EpochEnvironment) setNumBlockMined(n *big.Int) {
 	env.NumBlockMined = n
-=======
-func (self *Miner) SetNRBepochLength(NRBepochLength *big.Int) {
-	self.env.setNRBepochLength(NRBepochLength)
-}
-
-type EpochEnvironment struct {
-	IsRequest      bool
-	NumNRBmined    *big.Int
-	NumORBmined    *big.Int
-	NRBepochLength *big.Int
-	ORBepochLength *big.Int
-	Completed      bool
-
-	lock sync.Mutex
-}
-
-func NewEpochEnvironment() *EpochEnvironment {
-	return &EpochEnvironment{
-		IsRequest:      false,
-		NumNRBmined:    big.NewInt(0),
-		NumORBmined:    big.NewInt(0),
-		NRBepochLength: big.NewInt(0),
-		ORBepochLength: big.NewInt(0),
-		Completed:      false,
-	}
-}
-
-func (env *EpochEnvironment) setCompleted(completed bool) {
-	env.lock.Lock()
-	defer env.lock.Unlock()
-	env.Completed = completed
-}
-
-func (env *EpochEnvironment) setIsRequest(IsRequest bool) {
-	env.lock.Lock()
-	defer env.lock.Unlock()
-	env.IsRequest = IsRequest
-}
-func (env *EpochEnvironment) setNumNRBmined(NumNRBmined *big.Int) {
-	env.lock.Lock()
-	defer env.lock.Unlock()
-	env.NumNRBmined = NumNRBmined
-}
-func (env *EpochEnvironment) setNumORBmined(NumORBmined *big.Int) {
-	env.lock.Lock()
-	defer env.lock.Unlock()
-	env.NumORBmined = NumORBmined
-}
-func (env *EpochEnvironment) setNRBepochLength(NRBepochLength *big.Int) {
-	env.lock.Lock()
-	defer env.lock.Unlock()
-	env.NRBepochLength = NRBepochLength
-}
-func (env *EpochEnvironment) setORBepochLength(ORBepochLength *big.Int) {
-	env.lock.Lock()
-	defer env.lock.Unlock()
-	env.ORBepochLength = ORBepochLength
->>>>>>> ac104df9
 }