// Copyright 2017 The go-ethereum Authors
// This file is part of the go-ethereum library.
//
// The go-ethereum library is free software: you can redistribute it and/or modify
// it under the terms of the GNU Lesser General Public License as published by
// the Free Software Foundation, either version 3 of the License, or
// (at your option) any later version.
//
// The go-ethereum library is distributed in the hope that it will be useful,
// but WITHOUT ANY WARRANTY; without even the implied warranty of
// MERCHANTABILITY or FITNESS FOR A PARTICULAR PURPOSE. See the
// GNU Lesser General Public License for more details.
//
// You should have received a copy of the GNU Lesser General Public License
// along with the go-ethereum library. If not, see <http://www.gnu.org/licenses/>.

package simulations

import (
	"context"
	"time"

<<<<<<< HEAD
	"github.com/Onther-Tech/plasma-evm/p2p/discover"
=======
	"github.com/ethereum/go-ethereum/p2p/enode"
>>>>>>> 24d727b6
)

// Simulation provides a framework for running actions in a simulated network
// and then waiting for expectations to be met
type Simulation struct {
	network *Network
}

// NewSimulation returns a new simulation which runs in the given network
func NewSimulation(network *Network) *Simulation {
	return &Simulation{
		network: network,
	}
}

// Run performs a step of the simulation by performing the step's action and
// then waiting for the step's expectation to be met
func (s *Simulation) Run(ctx context.Context, step *Step) (result *StepResult) {
	result = newStepResult()

	result.StartedAt = time.Now()
	defer func() { result.FinishedAt = time.Now() }()

	// watch network events for the duration of the step
	stop := s.watchNetwork(result)
	defer stop()

	// perform the action
	if err := step.Action(ctx); err != nil {
		result.Error = err
		return
	}

	// wait for all node expectations to either pass, error or timeout
	nodes := make(map[enode.ID]struct{}, len(step.Expect.Nodes))
	for _, id := range step.Expect.Nodes {
		nodes[id] = struct{}{}
	}
	for len(result.Passes) < len(nodes) {
		select {
		case id := <-step.Trigger:
			// skip if we aren't checking the node
			if _, ok := nodes[id]; !ok {
				continue
			}

			// skip if the node has already passed
			if _, ok := result.Passes[id]; ok {
				continue
			}

			// run the node expectation check
			pass, err := step.Expect.Check(ctx, id)
			if err != nil {
				result.Error = err
				return
			}
			if pass {
				result.Passes[id] = time.Now()
			}
		case <-ctx.Done():
			result.Error = ctx.Err()
			return
		}
	}

	return
}

func (s *Simulation) watchNetwork(result *StepResult) func() {
	stop := make(chan struct{})
	done := make(chan struct{})
	events := make(chan *Event)
	sub := s.network.Events().Subscribe(events)
	go func() {
		defer close(done)
		defer sub.Unsubscribe()
		for {
			select {
			case event := <-events:
				result.NetworkEvents = append(result.NetworkEvents, event)
			case <-stop:
				return
			}
		}
	}()
	return func() {
		close(stop)
		<-done
	}
}

type Step struct {
	// Action is the action to perform for this step
	Action func(context.Context) error

	// Trigger is a channel which receives node ids and triggers an
	// expectation check for that node
	Trigger chan enode.ID

	// Expect is the expectation to wait for when performing this step
	Expect *Expectation
}

type Expectation struct {
	// Nodes is a list of nodes to check
	Nodes []enode.ID

	// Check checks whether a given node meets the expectation
	Check func(context.Context, enode.ID) (bool, error)
}

func newStepResult() *StepResult {
	return &StepResult{
		Passes: make(map[enode.ID]time.Time),
	}
}

type StepResult struct {
	// Error is the error encountered whilst running the step
	Error error

	// StartedAt is the time the step started
	StartedAt time.Time

	// FinishedAt is the time the step finished
	FinishedAt time.Time

	// Passes are the timestamps of the successful node expectations
	Passes map[enode.ID]time.Time

	// NetworkEvents are the network events which occurred during the step
	NetworkEvents []*Event
}<|MERGE_RESOLUTION|>--- conflicted
+++ resolved
@@ -20,11 +20,7 @@
 	"context"
 	"time"
 
-<<<<<<< HEAD
-	"github.com/Onther-Tech/plasma-evm/p2p/discover"
-=======
-	"github.com/ethereum/go-ethereum/p2p/enode"
->>>>>>> 24d727b6
+	"github.com/Onther-Tech/plasma-evm/p2p/enode"
 )
 
 // Simulation provides a framework for running actions in a simulated network
